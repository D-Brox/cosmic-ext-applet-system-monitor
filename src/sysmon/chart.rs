use std::cmp::max;

use circular_queue::CircularQueue;
use cosmic::iced_widget::container;
use cosmic::prelude::CollectionWidget;
use cosmic::{applet, iced, Apply, Element, Theme};
use plotters::style::Color as _plottersColor;
use plotters::prelude::*;
use plotters_iced::{Chart, ChartBuilder, ChartWidget};

use crate::applet::Message;
use crate::color::Color;
use crate::config::ChartView;
use crate::sysmon::bar_chart::PercentageBar;
pub(crate) use crate::sysmon::viewable::MonitorItem;

// no longer used. each SingleChart / DoubleChart impl Chart itself, and is wrapped in it's own ChartWidget
/*impl Chart<Message> for (&SystemMonitor, Vec<f32>, f32, bool) {
    type State = ();

    fn build_chart<DB: DrawingBackend>(&self, _state: &Self::State, _builder: ChartBuilder<DB>) {}

    fn draw_chart<DB: DrawingBackend>(&self, _state: &Self::State, root: DrawingArea<DB, Shift>) {
        let children = if self.3 {
            root.split_by_breakpoints(
                self.1
                    .iter()
                    .map(|bp| RelativeSize::Width(f64::from(*bp)))
                    .collect::<Vec<_>>(),
                vec![0.0; 0],
            )
        } else {
            root.split_by_breakpoints(
                vec![0.0; 0],
                self.1
                    .iter()
                    .map(|bp| RelativeSize::Height(f64::from(*bp)))
                    .collect::<Vec<_>>(),
            )
        };

        for (child, chart) in children.iter().zip(self.0.charts.iter()) {
            let mut on = ChartBuilder::on(child);
            let builder = on.margin(self.2 / 4.0);

            match chart {
                UsedChart::Cpu => {
                    match &self.0.cpu {
                        Some(data) => {
                            data.draw_chart(builder, self.0.bg_color);
                        }
                        _ => ()
                    }
                }
                UsedChart::Ram => {
                    match &self.0.ram {
                        Some(data) => {
                            data.draw_chart(builder, self.0.bg_color);
                        }
                        _ => (),
                    }
                }
                UsedChart::Swap => {
                    match &self.0.swap {
                        Some(data) => {
                            data.draw_chart(builder, self.0.bg_color);
                        }
                        _ => (),
                    }
                }
                UsedChart::Net => {
                    match &self.0.net {
                        Some(data) => {
                            data.draw_chart(builder, self.0.bg_color);
                        }
                        _ => (),
                    }
                }
                UsedChart::Disk => {
                    match &self.0.disk {
                        Some(data) => {
                            data.draw_chart(builder, self.0.bg_color);
                        }
                        _ => (),
                    }
                }
            }
        }
    }
}
*/

#[derive(Clone)]
pub(super) struct SingleChart {
    samples: usize,
    pub aspect_ratio: f32,

    data_points: CircularQueue<i64>,
    theme_color: Color,
    rgb_color: RGBColor,

    visualization: ChartView,
}

impl MonitorItem<ChartView> for SingleChart {
    fn view_as_configured(&self, context: &applet::Context) -> Element<Message> {
        self.view_as(self.visualization, context)
    }
    fn view_as(&self, chart_view: ChartView, context: &applet::Context) -> Element<Message> {
        let (suggested_width, suggested_height) = context.suggested_size(false);

        match chart_view {
            ChartView::RunChart => ChartWidget::new(self)
                .width(suggested_width.into())
                .height(suggested_height.into())
                .apply(container)
                .style(base_background)
                .into(),
            ChartView::BarChart => {
                let theme = &context.theme().unwrap_or_default();
                PercentageBar::new(
                    context.is_horizontal(),
                    *self.data_points.iter().next().unwrap() as f32,
                    suggested_width,
                    suggested_height,
                    self.theme_color.as_srgba(theme),
                )
                .apply(container)
                .style(base_background)
                .into()
            }
        }
    }
}

impl Chart<Message> for SingleChart {
    type State = ();

    fn build_chart<DB: DrawingBackend>(&self, _state: &Self::State, mut builder: ChartBuilder<DB>) {
        let mut chart = builder
            .build_cartesian_2d(0..self.samples as i64, 0..100_i64)
            .expect("Error: failed to build chart");

        // fill background moved to the ChartWidget that contains this chart

        let iter = (0..self.samples as i64)
            .zip(self.data_points.asc_iter())
            .map(|x| (x.0, *x.1));

        chart
            .draw_series(AreaSeries::new(iter.clone(), 0, self.rgb_color.mix(0.5)))
            .expect("Error: failed to draw data series");
        chart
            .draw_series(LineSeries::new(
                iter,
                ShapeStyle::from(self.rgb_color).stroke_width(1),
            ))
            .expect("Error: failed to draw data series");
    }
}

impl SingleChart {
<<<<<<< HEAD
    pub fn new(
        theme_color: Color,
        size: f32,
        samples: usize,
        theme: &Theme,
        visualization: ChartView,
    ) -> Self {
=======
    pub fn new(theme_color: Color, aspect_ratio: f32, samples: usize, theme: &Theme) -> Self {
>>>>>>> d610e41f
        let mut data_points = CircularQueue::with_capacity(samples);
        for _ in 0..samples {
            data_points.push(0);
        }

        Self {
            data_points,
            samples,
            rgb_color: theme_color.clone().as_rgb_color(theme),
            theme_color,
<<<<<<< HEAD
            size,
            visualization,
=======
            aspect_ratio: aspect_ratio,
>>>>>>> d610e41f
        }
    }

    pub fn resize_queue(&mut self, samples: usize) {
        let mut data_points = CircularQueue::with_capacity(samples);
        for data in self.data_points.asc_iter() {
            data_points.push(*data);
        }
        self.samples = samples;
        self.data_points = data_points;
    }

    pub fn update_aspect_ratio(&mut self, size: f32) {
        self.aspect_ratio = size;
    }

    pub fn update_rgb_color(&mut self, theme: &Theme) {
        self.rgb_color = self.theme_color.clone().as_rgb_color(theme);
    }

    pub fn update_colors(&mut self, color: Color, theme: &Theme) {
        self.theme_color = color;
        self.update_rgb_color(theme);
    }

    pub fn push_data(&mut self, value: i64) {
        self.data_points.push(value);
    }

<<<<<<< HEAD
    // replaced by impl Chart for SingleChart
    /*    fn draw_chart<DB: DrawingBackend>(&self, builder: &mut ChartBuilder<DB>, color: RGBAColor) {
            let mut chart = builder
                .build_cartesian_2d(0..self.samples as i64, 0..100_i64)
                .expect("Error: failed to build chart");

            chart.plotting_area().fill(&color).unwrap();
            let iter = (0..self.samples as i64)
                .zip(self.data_points.asc_iter())
                .map(|x| (x.0, *x.1));

            chart
                .draw_series(AreaSeries::new(iter.clone(), 0, self.rgb_color.mix(0.5)))
                .expect("Error: failed to draw data series");
            chart
                .draw_series(LineSeries::new(
                    iter,
                    ShapeStyle::from(self.rgb_color).stroke_width(1),
                ))
                .expect("Error: failed to draw data series");
        }
    */
=======
    fn draw_chart<DB: DrawingBackend>(&self, builder: &mut ChartBuilder<DB>, color: RGBAColor) {
        let mut chart = builder
            .build_cartesian_2d(0..self.samples as i64, 0..100_i64)
            .expect("Error: failed to build chart");

        chart.plotting_area().fill(&color).expect("Error: failed to fill chart backgournd");
        let iter = (0..self.samples as i64)
            .zip(self.data_points.asc_iter())
            .map(|x| (x.0, *x.1));

        chart
            .draw_series(AreaSeries::new(iter.clone(), 0, self.rgb_color.mix(0.5)))
            .expect("Error: failed to draw data series");
        chart
            .draw_series(LineSeries::new(
                iter,
                ShapeStyle::from(self.rgb_color).stroke_width(1),
            ))
            .expect("Error: failed to draw data series");
    }
>>>>>>> d610e41f
}

#[derive(Clone)]
pub(super) struct DoubleChart {
    samples: usize,
    pub aspect_ratio: f32,
    min_scale: u64,

    data_points1: CircularQueue<u64>,
    theme_color1: Color,
    rgb_color1: RGBColor,

    data_points2: CircularQueue<u64>,
    theme_color2: Color,
    rgb_color2: RGBColor,

    visualization: ChartView,
}

impl MonitorItem<ChartView> for DoubleChart {
    fn view_as_configured(&self, context: &applet::Context) -> Element<Message> {
        self.view_as(self.visualization, context)
    }

    fn view_as(&self, chart_view: ChartView, context: &applet::Context) -> Element<Message> {
        let (suggested_width, suggested_height) = context.suggested_size(false);
        let theme = &context.theme().unwrap_or_default();

        match chart_view {
            ChartView::RunChart => ChartWidget::new(self)
                .width(suggested_width.into())
                .height(suggested_height.into())
                .apply(container),
            ChartView::BarChart => {
                // todo
                /*let bars = [
                    PercentageBar::new(
                        context.is_horizontal(),
                        *self.data_points1.iter().next().unwrap() as f32,
                        suggested_width,
                        suggested_height,
                        self.theme_color1.as_srgba(theme),
                    )
                        .apply(container)
                        .into(),
                    PercentageBar::new(
                        context.is_horizontal(),
                        *self.data_points2.iter().next().unwrap() as f32,
                        suggested_width,
                        suggested_height,
                        self.theme_color2.as_srgba(theme),
                    )
                        .apply(container)
                        .into(),
                ];

                if context.is_horizontal() {
                    Row::with_children(bars).apply(container)
                } else {
                    Column::with_children(bars).apply(container)
                }*/

                return "WIP".into();
            }
        }
        .style(base_background)
        .into()
    }
}

impl DoubleChart {
    pub fn new(
        theme_color1: Color,
        theme_color2: Color,
        aspect_ratio: f32,
        samples: usize,
        theme: &Theme,
        min_scale: u64,

        visualization: ChartView,
    ) -> Self {
        let mut data_points1 = CircularQueue::with_capacity(samples);
        let mut data_points2 = CircularQueue::with_capacity(samples);
        for _ in 0..samples {
            data_points1.push(0);
            data_points2.push(0);
        }

        Self {
            samples,
            aspect_ratio,
            min_scale,

            data_points1,
            rgb_color1: theme_color1.clone().as_rgb_color(theme),
            theme_color1,

            data_points2,
            rgb_color2: theme_color2.clone().as_rgb_color(theme),
            theme_color2,

            visualization,
        }
    }

    pub fn resize_queue(&mut self, samples: usize) {
        let mut data_points1 = CircularQueue::with_capacity(samples);
        let mut data_points2 = CircularQueue::with_capacity(samples);
        for data in self.data_points1.asc_iter() {
            data_points1.push(*data);
        }
        for data in self.data_points2.asc_iter() {
            data_points2.push(*data);
        }
        self.samples = samples;
        self.data_points1 = data_points1;
        self.data_points2 = data_points2;
    }

    pub fn update_aspect_ratio(&mut self, aspect_ratio: f32) {
        self.aspect_ratio = aspect_ratio;
    }

    pub fn update_rgb_color(&mut self, theme: &Theme) {
        self.rgb_color1 = self.theme_color1.clone().as_rgb_color(theme);
        self.rgb_color2 = self.theme_color2.clone().as_rgb_color(theme);
    }

    pub fn update_colors(&mut self, color1: Color, color2: Color, theme: &Theme) {
        self.theme_color1 = color1;
        self.theme_color2 = color2;
        self.update_rgb_color(theme);
    }

    pub fn push_data(&mut self, value1: u64, value2: u64) {
        self.data_points1.push(value1);
        self.data_points2.push(value2);
    }

    // no longer used
/*    fn draw_chart<DB: DrawingBackend>(&self, builder: &mut ChartBuilder<DB>, color: RGBAColor) {
        let mut chart = builder
            .build_cartesian_2d(0..self.samples as i64, 0..100_i64)
            .expect("Error: failed to build chart");
        chart.plotting_area().fill(&color).unwrap();

        let max = self
            .data_points1
            .iter()
            .zip(self.data_points2.iter())
            .fold(self.min_scale, |a, (&b, &c)| max(a, max(b, c)));
        let scale = 80.0 / max as f64;

        let iter1 = (0..self.samples as i64)
            .zip(self.data_points2.asc_iter())
            .map(|x| (x.0, (*x.1 as f64 * scale) as i64));

        let iter2 = (0..self.samples as i64)
            .zip(self.data_points1.asc_iter())
            .map(|x| (x.0, (*x.1 as f64 * scale) as i64));

        chart
            .draw_series(AreaSeries::new(iter1.clone(), 0, self.rgb_color1.mix(0.5)))
            .expect("Error: failed to draw data series");

        chart
            .draw_series(AreaSeries::new(iter2.clone(), 0, self.rgb_color2.mix(0.5)))
            .expect("Error: failed to draw data series");

        chart
            .draw_series(LineSeries::new(
                iter1,
                ShapeStyle::from(self.rgb_color1).stroke_width(1),
            ))
            .expect("Error: failed to draw data series");
        chart
            .draw_series(LineSeries::new(
                iter2,
                ShapeStyle::from(self.rgb_color2).stroke_width(1),
            ))
            .expect("Error: failed to draw data series");
    }
*/}

impl Chart<Message> for DoubleChart {
    type State = ();

    fn build_chart<DB: DrawingBackend>(&self, _state: &Self::State, mut builder: ChartBuilder<DB>) {
        let mut chart = builder
            .build_cartesian_2d(0..self.samples as i64, 0..100_i64)
            .expect("Error: failed to build chart");

        let max = self
            .data_points1
            .iter()
            .zip(self.data_points2.iter())
            .fold(self.min_scale, |a, (&b, &c)| max(a, max(b, c)));
        let scale = 80.0 / max as f64;

        let iter1 = (0..self.samples as i64)
            .zip(self.data_points2.asc_iter())
            .map(|x| (x.0, (*x.1 as f64 * scale) as i64));

        let iter2 = (0..self.samples as i64)
            .zip(self.data_points1.asc_iter())
            .map(|x| (x.0, (*x.1 as f64 * scale) as i64));

        chart
            .draw_series(AreaSeries::new(iter1.clone(), 0, self.rgb_color1.mix(0.5)))
            .expect("Error: failed to draw data series");

        chart
            .draw_series(AreaSeries::new(iter2.clone(), 0, self.rgb_color2.mix(0.5)))
            .expect("Error: failed to draw data series");

        chart
            .draw_series(LineSeries::new(
                iter1,
                ShapeStyle::from(self.rgb_color1).stroke_width(1),
            ))
            .expect("Error: failed to draw data series");
        chart
            .draw_series(LineSeries::new(
                iter2,
                ShapeStyle::from(self.rgb_color2).stroke_width(1),
            ))
            .expect("Error: failed to draw data series");
    }
}

#[derive(Clone)]
pub enum UsedChart {
    Cpu,
    Ram,
    Swap,
    Net,
    Disk,
    // Vram,
}

pub fn base_background(theme: &Theme) -> container::Style {
    container::Style {
        background: Some(iced::Color::from(theme.cosmic().primary.base).into()),
        ..container::Style::default()
    }
}<|MERGE_RESOLUTION|>--- conflicted
+++ resolved
@@ -160,17 +160,13 @@
 }
 
 impl SingleChart {
-<<<<<<< HEAD
     pub fn new(
         theme_color: Color,
-        size: f32,
+        aspect_ratio: f32,
         samples: usize,
         theme: &Theme,
         visualization: ChartView,
     ) -> Self {
-=======
-    pub fn new(theme_color: Color, aspect_ratio: f32, samples: usize, theme: &Theme) -> Self {
->>>>>>> d610e41f
         let mut data_points = CircularQueue::with_capacity(samples);
         for _ in 0..samples {
             data_points.push(0);
@@ -181,12 +177,8 @@
             samples,
             rgb_color: theme_color.clone().as_rgb_color(theme),
             theme_color,
-<<<<<<< HEAD
-            size,
+            aspect_ratio,
             visualization,
-=======
-            aspect_ratio: aspect_ratio,
->>>>>>> d610e41f
         }
     }
 
@@ -216,14 +208,13 @@
         self.data_points.push(value);
     }
 
-<<<<<<< HEAD
     // replaced by impl Chart for SingleChart
     /*    fn draw_chart<DB: DrawingBackend>(&self, builder: &mut ChartBuilder<DB>, color: RGBAColor) {
             let mut chart = builder
                 .build_cartesian_2d(0..self.samples as i64, 0..100_i64)
                 .expect("Error: failed to build chart");
 
-            chart.plotting_area().fill(&color).unwrap();
+        chart.plotting_area().fill(&color).expect("Error: failed to fill chart backgournd");
             let iter = (0..self.samples as i64)
                 .zip(self.data_points.asc_iter())
                 .map(|x| (x.0, *x.1));
@@ -239,28 +230,6 @@
                 .expect("Error: failed to draw data series");
         }
     */
-=======
-    fn draw_chart<DB: DrawingBackend>(&self, builder: &mut ChartBuilder<DB>, color: RGBAColor) {
-        let mut chart = builder
-            .build_cartesian_2d(0..self.samples as i64, 0..100_i64)
-            .expect("Error: failed to build chart");
-
-        chart.plotting_area().fill(&color).expect("Error: failed to fill chart backgournd");
-        let iter = (0..self.samples as i64)
-            .zip(self.data_points.asc_iter())
-            .map(|x| (x.0, *x.1));
-
-        chart
-            .draw_series(AreaSeries::new(iter.clone(), 0, self.rgb_color.mix(0.5)))
-            .expect("Error: failed to draw data series");
-        chart
-            .draw_series(LineSeries::new(
-                iter,
-                ShapeStyle::from(self.rgb_color).stroke_width(1),
-            ))
-            .expect("Error: failed to draw data series");
-    }
->>>>>>> d610e41f
 }
 
 #[derive(Clone)]
